--- conflicted
+++ resolved
@@ -852,22 +852,14 @@
    * @param color Optional color parameter for the shader program. Defaults to
    * white.
    */
-<<<<<<< HEAD
   void createDrawable(Mn::GL::Mesh& mesh,
+                      gfx::Drawable::Flags& meshAttributeFlags,
                       scene::SceneNode& node,
                       const Mn::ResourceKey& lightSetupKey,
                       const Mn::ResourceKey& materialKey,
                       DrawableGroup* group = nullptr);
 
   Flags flags_;
-=======
-  void createGenericDrawable(Mn::GL::Mesh& mesh,
-                             gfx::Drawable::Flags& meshAttributeFlags,
-                             scene::SceneNode& node,
-                             const Mn::ResourceKey& lightSetupKey,
-                             const Mn::ResourceKey& materialKey,
-                             DrawableGroup* group = nullptr);
->>>>>>> 77d201a1
 
   // ======== General geometry data ========
   // shared_ptr is used here, instead of Corrade::Containers::Optional, or
